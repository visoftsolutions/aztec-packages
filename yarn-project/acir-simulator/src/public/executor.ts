--- conflicted
+++ resolved
@@ -3,9 +3,6 @@
 import { createDebugLogger } from '@aztec/foundation/log';
 import { FunctionL2Logs, TxExecutionRequest } from '@aztec/types';
 import { select_return_flattened as selectPublicWitnessFlattened } from '@noir-lang/noir_util_wasm';
-<<<<<<< HEAD
-import { ACVMField, ZERO_ACVM_FIELD, acvm, frToAztecAddress, frToSelector, fromACVMField, toACVMField, toACVMWitness } from '../acvm/index.js';
-=======
 import {
   ACVMField,
   ZERO_ACVM_FIELD,
@@ -18,7 +15,6 @@
   toAcvmCommitmentLoadOracleInputs,
   toAcvmL1ToL2MessageLoadOracleInputs,
 } from '../acvm/index.js';
->>>>>>> 3d5943a0
 import { CommitmentsDB, PublicContractsDB, PublicStateDB } from './db.js';
 import { PublicExecution, PublicExecutionResult } from './execution.js';
 import { ContractStorageActionsCollector } from './state_actions.js';
@@ -125,14 +121,14 @@
         return padArrayEnd(childExecutionResult.returnValues, Fr.ZERO, NOIR_MAX_RETURN_VALUES).map(toACVMField);
       },
       emitUnencryptedLog: ([...chars]: ACVMField[]) => {
-        let unencryptedLog = ''
+        let unencryptedLog = '';
         for (const hex of chars) {
           const unicodeChar = String.fromCharCode(parseInt(hex, 16));
           unencryptedLog += unicodeChar;
         }
-        unencryptedLogs.logs.push(Buffer.from(unencryptedLog))
-        return Promise.resolve([ZERO_ACVM_FIELD])
-      }
+        unencryptedLogs.logs.push(Buffer.from(unencryptedLog));
+        return Promise.resolve([ZERO_ACVM_FIELD]);
+      },
     });
 
     const returnValues = selectPublicWitnessFlattened(acir, partialWitness).map(fromACVMField);
